use std::str::FromStr;
use std::time::Duration;
use std::time::Instant;

<<<<<<< HEAD
use futures_core::future::BoxFuture;
pub(crate) use sqlx_core::migrate::*;
use sqlx_core::sql_str::AssertSqlSafe;

=======
>>>>>>> e6276738
use crate::connection::{ConnectOptions, Connection};
use crate::error::Error;
use crate::executor::Executor;
use crate::query::query;
use crate::query_as::query_as;
use crate::query_scalar::query_scalar;
use crate::{MySql, MySqlConnectOptions, MySqlConnection};
use futures_core::future::BoxFuture;
pub(crate) use sqlx_core::migrate::*;

fn parse_for_maintenance(url: &str) -> Result<(MySqlConnectOptions, String), Error> {
    let mut options = MySqlConnectOptions::from_str(url)?;

    let database = if let Some(database) = &options.database {
        database.to_owned()
    } else {
        return Err(Error::Configuration(
            "DATABASE_URL does not specify a database".into(),
        ));
    };

    // switch us to <no> database for create/drop commands
    options.database = None;

    Ok((options, database))
}

impl MigrateDatabase for MySql {
    async fn create_database(url: &str) -> Result<(), Error> {
        let (options, database) = parse_for_maintenance(url)?;
        let mut conn = options.connect().await?;

<<<<<<< HEAD
            let _ = conn
                .execute(AssertSqlSafe(format!("CREATE DATABASE `{database}`")))
                .await?;
=======
        let _ = conn
            .execute(&*format!("CREATE DATABASE `{database}`"))
            .await?;
>>>>>>> e6276738

        Ok(())
    }

    async fn database_exists(url: &str) -> Result<bool, Error> {
        let (options, database) = parse_for_maintenance(url)?;
        let mut conn = options.connect().await?;

        let exists: bool = query_scalar(
            "select exists(SELECT 1 from INFORMATION_SCHEMA.SCHEMATA WHERE SCHEMA_NAME = ?)",
        )
        .bind(database)
        .fetch_one(&mut conn)
        .await?;

        Ok(exists)
    }

    async fn drop_database(url: &str) -> Result<(), Error> {
        let (options, database) = parse_for_maintenance(url)?;
        let mut conn = options.connect().await?;

        let _ = conn
            .execute(&*format!("DROP DATABASE IF EXISTS `{database}`"))
            .await?;

        Ok(())
    }
}

impl Migrate for MySqlConnection {
    fn create_schema_if_not_exists<'e>(
        &'e mut self,
        schema_name: &'e str,
    ) -> BoxFuture<'e, Result<(), MigrateError>> {
        Box::pin(async move {
<<<<<<< HEAD
            let (options, database) = parse_for_maintenance(url)?;
            let mut conn = options.connect().await?;

            let _ = conn
                .execute(AssertSqlSafe(format!(
                    "DROP DATABASE IF EXISTS `{database}`"
                )))
=======
            // language=SQL
            self.execute(&*format!(r#"CREATE SCHEMA IF NOT EXISTS {schema_name};"#))
>>>>>>> e6276738
                .await?;

            Ok(())
        })
    }

    fn ensure_migrations_table<'e>(
        &'e mut self,
        table_name: &'e str,
    ) -> BoxFuture<'e, Result<(), MigrateError>> {
        Box::pin(async move {
            // language=MySQL
            self.execute(&*format!(
                r#"
CREATE TABLE IF NOT EXISTS {table_name} (
    version BIGINT PRIMARY KEY,
    description TEXT NOT NULL,
    installed_on TIMESTAMP NOT NULL DEFAULT CURRENT_TIMESTAMP,
    success BOOLEAN NOT NULL,
    checksum BLOB NOT NULL,
    execution_time BIGINT NOT NULL
);
                "#
            ))
            .await?;

            Ok(())
        })
    }

    fn dirty_version<'e>(
        &'e mut self,
        table_name: &'e str,
    ) -> BoxFuture<'e, Result<Option<i64>, MigrateError>> {
        Box::pin(async move {
            // language=SQL
            let row: Option<(i64,)> = query_as(&format!(
                "SELECT version FROM {table_name} WHERE success = false ORDER BY version LIMIT 1"
            ))
            .fetch_optional(self)
            .await?;

            Ok(row.map(|r| r.0))
        })
    }

    fn list_applied_migrations<'e>(
        &'e mut self,
        table_name: &'e str,
    ) -> BoxFuture<'e, Result<Vec<AppliedMigration>, MigrateError>> {
        Box::pin(async move {
            // language=SQL
            let rows: Vec<(i64, Vec<u8>)> = query_as(&format!(
                "SELECT version, checksum FROM {table_name} ORDER BY version"
            ))
            .fetch_all(self)
            .await?;

            let migrations = rows
                .into_iter()
                .map(|(version, checksum)| AppliedMigration {
                    version,
                    checksum: checksum.into(),
                })
                .collect();

            Ok(migrations)
        })
    }

    fn lock(&mut self) -> BoxFuture<'_, Result<(), MigrateError>> {
        Box::pin(async move {
            let database_name = current_database(self).await?;
            let lock_id = generate_lock_id(&database_name);

            // create an application lock over the database
            // this function will not return until the lock is acquired

            // https://www.postgresql.org/docs/current/explicit-locking.html#ADVISORY-LOCKS
            // https://www.postgresql.org/docs/current/functions-admin.html#FUNCTIONS-ADVISORY-LOCKS-TABLE

            // language=MySQL
            let _ = query("SELECT GET_LOCK(?, -1)")
                .bind(lock_id)
                .execute(self)
                .await?;

            Ok(())
        })
    }

    fn unlock(&mut self) -> BoxFuture<'_, Result<(), MigrateError>> {
        Box::pin(async move {
            let database_name = current_database(self).await?;
            let lock_id = generate_lock_id(&database_name);

            // language=MySQL
            let _ = query("SELECT RELEASE_LOCK(?)")
                .bind(lock_id)
                .execute(self)
                .await?;

            Ok(())
        })
    }

    fn apply<'e>(
        &'e mut self,
        table_name: &'e str,
        migration: &'e Migration,
    ) -> BoxFuture<'e, Result<Duration, MigrateError>> {
        Box::pin(async move {
            // Use a single transaction for the actual migration script and the essential bookeeping so we never
            // execute migrations twice. See https://github.com/launchbadge/sqlx/issues/1966.
            // The `execution_time` however can only be measured for the whole transaction. This value _only_ exists for
            // data lineage and debugging reasons, so it is not super important if it is lost. So we initialize it to -1
            // and update it once the actual transaction completed.
            let mut tx = self.begin().await?;
            let start = Instant::now();

            // For MySQL we cannot really isolate migrations due to implicit commits caused by table modification, see
            // https://dev.mysql.com/doc/refman/8.0/en/implicit-commit.html
            //
            // To somewhat try to detect this, we first insert the migration into the migration table with
            // `success=FALSE` and later modify the flag.
            //
            // language=MySQL
            let _ = query(&format!(
                r#"
    INSERT INTO {table_name} ( version, description, success, checksum, execution_time )
    VALUES ( ?, ?, FALSE, ?, -1 )
                "#
            ))
            .bind(migration.version)
            .bind(&*migration.description)
            .bind(&*migration.checksum)
            .execute(&mut *tx)
            .await?;

            let _ = tx
                // We can't use `SqlStr` in `Migration` because it can't be used in a const context
                .execute(AssertSqlSafe(migration.sql.to_string()))
                .await
                .map_err(|e| MigrateError::ExecuteMigration(e, migration.version))?;

            // language=MySQL
            let _ = query(&format!(
                r#"
    UPDATE {table_name}
    SET success = TRUE
    WHERE version = ?
                "#
            ))
            .bind(migration.version)
            .execute(&mut *tx)
            .await?;

            tx.commit().await?;

            // Update `elapsed_time`.
            // NOTE: The process may disconnect/die at this point, so the elapsed time value might be lost. We accept
            //       this small risk since this value is not super important.

            let elapsed = start.elapsed();

            #[allow(clippy::cast_possible_truncation)]
            let _ = query(&format!(
                r#"
    UPDATE {table_name}
    SET execution_time = ?
    WHERE version = ?
                "#
            ))
            .bind(elapsed.as_nanos() as i64)
            .bind(migration.version)
            .execute(self)
            .await?;

            Ok(elapsed)
        })
    }

    fn revert<'e>(
        &'e mut self,
        table_name: &'e str,
        migration: &'e Migration,
    ) -> BoxFuture<'e, Result<Duration, MigrateError>> {
        Box::pin(async move {
            // Use a single transaction for the actual migration script and the essential bookeeping so we never
            // execute migrations twice. See https://github.com/launchbadge/sqlx/issues/1966.
            let mut tx = self.begin().await?;
            let start = Instant::now();

            // For MySQL we cannot really isolate migrations due to implicit commits caused by table modification, see
            // https://dev.mysql.com/doc/refman/8.0/en/implicit-commit.html
            //
            // To somewhat try to detect this, we first insert the migration into the migration table with
            // `success=FALSE` and later remove the migration altogether.
            //
            // language=MySQL
            let _ = query(&format!(
                r#"
    UPDATE {table_name}
    SET success = FALSE
    WHERE version = ?
                "#
            ))
            .bind(migration.version)
            .execute(&mut *tx)
            .await?;

            tx.execute(AssertSqlSafe(migration.sql.to_string())).await?;

            // language=SQL
            let _ = query(&format!(r#"DELETE FROM {table_name} WHERE version = ?"#))
                .bind(migration.version)
                .execute(&mut *tx)
                .await?;

            tx.commit().await?;

            let elapsed = start.elapsed();

            Ok(elapsed)
        })
    }
}

async fn current_database(conn: &mut MySqlConnection) -> Result<String, MigrateError> {
    // language=MySQL
    Ok(query_scalar("SELECT DATABASE()").fetch_one(conn).await?)
}

// inspired from rails: https://github.com/rails/rails/blob/6e49cc77ab3d16c06e12f93158eaf3e507d4120e/activerecord/lib/active_record/migration.rb#L1308
fn generate_lock_id(database_name: &str) -> String {
    const CRC_IEEE: crc::Crc<u32> = crc::Crc::<u32>::new(&crc::CRC_32_ISO_HDLC);
    // 0x3d32ad9e chosen by fair dice roll
    format!(
        "{:x}",
        0x3d32ad9e * (CRC_IEEE.checksum(database_name.as_bytes()) as i64)
    )
}<|MERGE_RESOLUTION|>--- conflicted
+++ resolved
@@ -2,13 +2,10 @@
 use std::time::Duration;
 use std::time::Instant;
 
-<<<<<<< HEAD
 use futures_core::future::BoxFuture;
 pub(crate) use sqlx_core::migrate::*;
 use sqlx_core::sql_str::AssertSqlSafe;
 
-=======
->>>>>>> e6276738
 use crate::connection::{ConnectOptions, Connection};
 use crate::error::Error;
 use crate::executor::Executor;
@@ -16,8 +13,6 @@
 use crate::query_as::query_as;
 use crate::query_scalar::query_scalar;
 use crate::{MySql, MySqlConnectOptions, MySqlConnection};
-use futures_core::future::BoxFuture;
-pub(crate) use sqlx_core::migrate::*;
 
 fn parse_for_maintenance(url: &str) -> Result<(MySqlConnectOptions, String), Error> {
     let mut options = MySqlConnectOptions::from_str(url)?;
@@ -41,15 +36,9 @@
         let (options, database) = parse_for_maintenance(url)?;
         let mut conn = options.connect().await?;
 
-<<<<<<< HEAD
-            let _ = conn
-                .execute(AssertSqlSafe(format!("CREATE DATABASE `{database}`")))
-                .await?;
-=======
         let _ = conn
-            .execute(&*format!("CREATE DATABASE `{database}`"))
-            .await?;
->>>>>>> e6276738
+            .execute(AssertSqlSafe(format!("CREATE DATABASE `{database}`")))
+            .await?;
 
         Ok(())
     }
@@ -73,7 +62,9 @@
         let mut conn = options.connect().await?;
 
         let _ = conn
-            .execute(&*format!("DROP DATABASE IF EXISTS `{database}`"))
+            .execute(AssertSqlSafe(format!(
+                "DROP DATABASE IF EXISTS `{database}`"
+            )))
             .await?;
 
         Ok(())
@@ -86,19 +77,11 @@
         schema_name: &'e str,
     ) -> BoxFuture<'e, Result<(), MigrateError>> {
         Box::pin(async move {
-<<<<<<< HEAD
-            let (options, database) = parse_for_maintenance(url)?;
-            let mut conn = options.connect().await?;
-
-            let _ = conn
-                .execute(AssertSqlSafe(format!(
-                    "DROP DATABASE IF EXISTS `{database}`"
-                )))
-=======
             // language=SQL
-            self.execute(&*format!(r#"CREATE SCHEMA IF NOT EXISTS {schema_name};"#))
->>>>>>> e6276738
-                .await?;
+            self.execute(AssertSqlSafe(format!(
+                r#"CREATE SCHEMA IF NOT EXISTS {schema_name};"#
+            )))
+            .await?;
 
             Ok(())
         })
@@ -110,7 +93,7 @@
     ) -> BoxFuture<'e, Result<(), MigrateError>> {
         Box::pin(async move {
             // language=MySQL
-            self.execute(&*format!(
+            self.execute(AssertSqlSafe(format!(
                 r#"
 CREATE TABLE IF NOT EXISTS {table_name} (
     version BIGINT PRIMARY KEY,
@@ -121,7 +104,7 @@
     execution_time BIGINT NOT NULL
 );
                 "#
-            ))
+            )))
             .await?;
 
             Ok(())
@@ -134,9 +117,9 @@
     ) -> BoxFuture<'e, Result<Option<i64>, MigrateError>> {
         Box::pin(async move {
             // language=SQL
-            let row: Option<(i64,)> = query_as(&format!(
+            let row: Option<(i64,)> = query_as(AssertSqlSafe(format!(
                 "SELECT version FROM {table_name} WHERE success = false ORDER BY version LIMIT 1"
-            ))
+            )))
             .fetch_optional(self)
             .await?;
 
@@ -150,9 +133,9 @@
     ) -> BoxFuture<'e, Result<Vec<AppliedMigration>, MigrateError>> {
         Box::pin(async move {
             // language=SQL
-            let rows: Vec<(i64, Vec<u8>)> = query_as(&format!(
+            let rows: Vec<(i64, Vec<u8>)> = query_as(AssertSqlSafe(format!(
                 "SELECT version, checksum FROM {table_name} ORDER BY version"
-            ))
+            )))
             .fetch_all(self)
             .await?;
 
@@ -225,12 +208,12 @@
             // `success=FALSE` and later modify the flag.
             //
             // language=MySQL
-            let _ = query(&format!(
+            let _ = query(AssertSqlSafe(format!(
                 r#"
     INSERT INTO {table_name} ( version, description, success, checksum, execution_time )
     VALUES ( ?, ?, FALSE, ?, -1 )
                 "#
-            ))
+            )))
             .bind(migration.version)
             .bind(&*migration.description)
             .bind(&*migration.checksum)
@@ -238,19 +221,20 @@
             .await?;
 
             let _ = tx
-                // We can't use `SqlStr` in `Migration` because it can't be used in a const context
+                // We can't use `SqlStr` in `Migration` because it can't be used in a const
+                // context.
                 .execute(AssertSqlSafe(migration.sql.to_string()))
                 .await
                 .map_err(|e| MigrateError::ExecuteMigration(e, migration.version))?;
 
             // language=MySQL
-            let _ = query(&format!(
+            let _ = query(AssertSqlSafe(format!(
                 r#"
     UPDATE {table_name}
     SET success = TRUE
     WHERE version = ?
                 "#
-            ))
+            )))
             .bind(migration.version)
             .execute(&mut *tx)
             .await?;
@@ -264,13 +248,13 @@
             let elapsed = start.elapsed();
 
             #[allow(clippy::cast_possible_truncation)]
-            let _ = query(&format!(
+            let _ = query(AssertSqlSafe(format!(
                 r#"
     UPDATE {table_name}
     SET execution_time = ?
     WHERE version = ?
                 "#
-            ))
+            )))
             .bind(elapsed.as_nanos() as i64)
             .bind(migration.version)
             .execute(self)
@@ -298,13 +282,13 @@
             // `success=FALSE` and later remove the migration altogether.
             //
             // language=MySQL
-            let _ = query(&format!(
+            let _ = query(AssertSqlSafe(format!(
                 r#"
     UPDATE {table_name}
     SET success = FALSE
     WHERE version = ?
                 "#
-            ))
+            )))
             .bind(migration.version)
             .execute(&mut *tx)
             .await?;
@@ -312,10 +296,12 @@
             tx.execute(AssertSqlSafe(migration.sql.to_string())).await?;
 
             // language=SQL
-            let _ = query(&format!(r#"DELETE FROM {table_name} WHERE version = ?"#))
-                .bind(migration.version)
-                .execute(&mut *tx)
-                .await?;
+            let _ = query(AssertSqlSafe(format!(
+                r#"DELETE FROM {table_name} WHERE version = ?"#
+            )))
+            .bind(migration.version)
+            .execute(&mut *tx)
+            .await?;
 
             tx.commit().await?;
 
