use std::future::Future;
use std::ops::Deref;
use std::str::FromStr;
<<<<<<< HEAD
use std::sync::Arc;
use std::time::Duration;

use futures_core::future::BoxFuture;

use once_cell::sync::OnceCell;
use sqlx_core::connection::Connection;
use sqlx_core::query_builder::QueryBuilder;
use sqlx_core::query_scalar::query_scalar;
use sqlx_core::sql_str::AssertSqlSafe;
use std::fmt::Write;

=======
use std::sync::OnceLock;
use std::time::Duration;

>>>>>>> e6276738
use crate::error::Error;
use crate::executor::Executor;
use crate::pool::{Pool, PoolOptions};
use crate::query::query;
use crate::{MySql, MySqlConnectOptions, MySqlConnection, MySqlDatabaseError};
use sqlx_core::connection::Connection;
use sqlx_core::query_builder::QueryBuilder;
use sqlx_core::query_scalar::query_scalar;
use std::fmt::Write;

pub(crate) use sqlx_core::testing::*;

// Using a blocking `OnceLock` here because the critical sections are short.
static MASTER_POOL: OnceLock<Pool<MySql>> = OnceLock::new();

impl TestSupport for MySql {
    fn test_context(
        args: &TestArgs,
    ) -> impl Future<Output = Result<TestContext<Self>, Error>> + Send + '_ {
        test_context(args)
    }

    async fn cleanup_test(db_name: &str) -> Result<(), Error> {
        let mut conn = MASTER_POOL
            .get()
            .expect("cleanup_test() invoked outside `#[sqlx::test]`")
            .acquire()
            .await?;

        do_cleanup(&mut conn, db_name).await
    }

    async fn cleanup_test_dbs() -> Result<Option<usize>, Error> {
        let url = dotenvy::var("DATABASE_URL").expect("DATABASE_URL must be set");

        let mut conn = MySqlConnection::connect(&url).await?;

        let delete_db_names: Vec<String> = query_scalar("select db_name from _sqlx_test_databases")
            .fetch_all(&mut conn)
            .await?;

        if delete_db_names.is_empty() {
            return Ok(None);
        }

        let mut deleted_db_names = Vec::with_capacity(delete_db_names.len());

<<<<<<< HEAD
            let mut command_arced = Arc::new(String::new());

            for db_name in &delete_db_names {
                let command = Arc::get_mut(&mut command_arced).unwrap();
                command.clear();
=======
        let mut command = String::new();

        for db_name in &delete_db_names {
            command.clear();
>>>>>>> e6276738

            let db_name = format!("_sqlx_test_database_{db_name}");

<<<<<<< HEAD
                writeln!(command, "drop database if exists {db_name:?};").ok();
                match conn.execute(AssertSqlSafe(command_arced.clone())).await {
                    Ok(_deleted) => {
                        deleted_db_names.push(db_name);
                    }
                    // Assume a database error just means the DB is still in use.
                    Err(Error::Database(dbe)) => {
                        eprintln!("could not clean test database {db_name:?}: {dbe}")
                    }
                    // Bubble up other errors
                    Err(e) => return Err(e),
=======
            writeln!(command, "drop database if exists {db_name};").ok();
            match conn.execute(&*command).await {
                Ok(_deleted) => {
                    deleted_db_names.push(db_name);
                }
                // Assume a database error just means the DB is still in use.
                Err(Error::Database(dbe)) => {
                    eprintln!("could not clean test database {db_name:?}: {dbe}")
>>>>>>> e6276738
                }
                // Bubble up other errors
                Err(e) => return Err(e),
            }
        }

        if deleted_db_names.is_empty() {
            return Ok(None);
        }

        let mut query = QueryBuilder::new("delete from _sqlx_test_databases where db_name in (");

        let mut separated = query.separated(",");

        for db_name in &deleted_db_names {
            separated.push_bind(db_name);
        }

        query.push(")").build().execute(&mut conn).await?;

        let _ = conn.close().await;
        Ok(Some(delete_db_names.len()))
    }

    async fn snapshot(_conn: &mut Self::Connection) -> Result<FixtureSnapshot<Self>, Error> {
        // TODO: I want to get the testing feature out the door so this will have to wait,
        // but I'm keeping the code around for now because I plan to come back to it.
        todo!()
    }
}

async fn test_context(args: &TestArgs) -> Result<TestContext<MySql>, Error> {
    let url = dotenvy::var("DATABASE_URL").expect("DATABASE_URL must be set");

    let master_opts = MySqlConnectOptions::from_str(&url).expect("failed to parse DATABASE_URL");

    let pool = PoolOptions::new()
        // MySql's normal connection limit is 150 plus 1 superuser connection
        // We don't want to use the whole cap and there may be fuzziness here due to
        // concurrently running tests anyway.
        .max_connections(20)
        // Immediately close master connections. Tokio's I/O streams don't like hopping runtimes.
        .after_release(|_conn, _| Box::pin(async move { Ok(false) }))
        .connect_lazy_with(master_opts);

    let master_pool = match once_lock_try_insert_polyfill(&MASTER_POOL, pool) {
        Ok(inserted) => inserted,
        Err((existing, pool)) => {
            // Sanity checks.
            assert_eq!(
                existing.connect_options().host,
                pool.connect_options().host,
                "DATABASE_URL changed at runtime, host differs"
            );

            assert_eq!(
                existing.connect_options().database,
                pool.connect_options().database,
                "DATABASE_URL changed at runtime, database differs"
            );

            existing
        }
    };

    let mut conn = master_pool.acquire().await?;

    cleanup_old_dbs(&mut conn).await?;

    // language=MySQL
    conn.execute(
        r#"
        create table if not exists _sqlx_test_databases (
            db_name text not null,
            test_path text not null,
            created_at timestamp not null default current_timestamp,
            -- BLOB/TEXT columns can only be used as index keys with a prefix length:
            -- https://dev.mysql.com/doc/refman/8.4/en/column-indexes.html#column-indexes-prefix
            primary key(db_name(63))
        );        
    "#,
    )
    .await?;

    let db_name = MySql::db_name(args);
    do_cleanup(&mut conn, &db_name).await?;

    query("insert into _sqlx_test_databases(db_name, test_path) values (?, ?)")
        .bind(&db_name)
        .bind(args.test_path)
        .execute(&mut *conn)
        .await?;

<<<<<<< HEAD
    conn.execute(AssertSqlSafe(format!("create database {db_name:?}")))
=======
    conn.execute(&format!("create database {db_name}")[..])
>>>>>>> e6276738
        .await?;

    eprintln!("created database {db_name}");

    Ok(TestContext {
        pool_opts: PoolOptions::new()
            // Don't allow a single test to take all the connections.
            // Most tests shouldn't require more than 5 connections concurrently,
            // or else they're likely doing too much in one test.
            .max_connections(5)
            // Close connections ASAP if left in the idle queue.
            .idle_timeout(Some(Duration::from_secs(1)))
            .parent(master_pool.clone()),
        connect_opts: master_pool
            .connect_options()
            .deref()
            .clone()
            .database(&db_name),
        db_name,
    })
}

async fn do_cleanup(conn: &mut MySqlConnection, db_name: &str) -> Result<(), Error> {
<<<<<<< HEAD
    let delete_db_command = format!("drop database if exists {db_name:?};");
    conn.execute(AssertSqlSafe(delete_db_command)).await?;
    query("delete from _sqlx_test.databases where db_name = $1::text")
=======
    let delete_db_command = format!("drop database if exists {db_name};");
    conn.execute(&*delete_db_command).await?;
    query("delete from _sqlx_test_databases where db_name = ?")
>>>>>>> e6276738
        .bind(db_name)
        .execute(&mut *conn)
        .await?;

    Ok(())
}

async fn cleanup_old_dbs(conn: &mut MySqlConnection) -> Result<(), Error> {
    let res: Result<Vec<u64>, Error> = query_scalar("select db_id from _sqlx_test_databases")
        .fetch_all(&mut *conn)
        .await;

    let db_ids = match res {
        Ok(db_ids) => db_ids,
        Err(e) => {
            if let Some(dbe) = e.as_database_error() {
                match dbe.downcast_ref::<MySqlDatabaseError>().number() {
                    // Column `db_id` does not exist:
                    // https://dev.mysql.com/doc/mysql-errors/8.0/en/server-error-reference.html#error_er_bad_field_error
                    //
                    // The table has already been migrated.
                    1054 => return Ok(()),
                    // Table `_sqlx_test_databases` does not exist.
                    // No cleanup needed.
                    // https://dev.mysql.com/doc/mysql-errors/8.0/en/server-error-reference.html#error_er_no_such_table
                    1146 => return Ok(()),
                    _ => (),
                }
            }

            return Err(e);
        }
    };

    // Drop old-style test databases.
    for id in db_ids {
        match conn
            .execute(&*format!(
                "drop database if exists _sqlx_test_database_{id}"
            ))
            .await
        {
            Ok(_deleted) => (),
            // Assume a database error just means the DB is still in use.
            Err(Error::Database(dbe)) => {
                eprintln!("could not clean old test database _sqlx_test_database_{id}: {dbe}");
            }
            // Bubble up other errors
            Err(e) => return Err(e),
        }
    }

    conn.execute("drop table if exists _sqlx_test_databases")
        .await?;

    Ok(())
}

fn once_lock_try_insert_polyfill<T>(this: &OnceLock<T>, value: T) -> Result<&T, (&T, T)> {
    let mut value = Some(value);
    let res = this.get_or_init(|| value.take().unwrap());
    match value {
        None => Ok(res),
        Some(value) => Err((res, value)),
    }
}<|MERGE_RESOLUTION|>--- conflicted
+++ resolved
@@ -1,24 +1,9 @@
 use std::future::Future;
 use std::ops::Deref;
 use std::str::FromStr;
-<<<<<<< HEAD
-use std::sync::Arc;
+use std::sync::{Arc, OnceLock};
 use std::time::Duration;
 
-use futures_core::future::BoxFuture;
-
-use once_cell::sync::OnceCell;
-use sqlx_core::connection::Connection;
-use sqlx_core::query_builder::QueryBuilder;
-use sqlx_core::query_scalar::query_scalar;
-use sqlx_core::sql_str::AssertSqlSafe;
-use std::fmt::Write;
-
-=======
-use std::sync::OnceLock;
-use std::time::Duration;
-
->>>>>>> e6276738
 use crate::error::Error;
 use crate::executor::Executor;
 use crate::pool::{Pool, PoolOptions};
@@ -27,6 +12,7 @@
 use sqlx_core::connection::Connection;
 use sqlx_core::query_builder::QueryBuilder;
 use sqlx_core::query_scalar::query_scalar;
+use sqlx_core::sql_str::AssertSqlSafe;
 use std::fmt::Write;
 
 pub(crate) use sqlx_core::testing::*;
@@ -66,43 +52,22 @@
 
         let mut deleted_db_names = Vec::with_capacity(delete_db_names.len());
 
-<<<<<<< HEAD
-            let mut command_arced = Arc::new(String::new());
-
-            for db_name in &delete_db_names {
-                let command = Arc::get_mut(&mut command_arced).unwrap();
-                command.clear();
-=======
-        let mut command = String::new();
+        let mut command_arced = Arc::new(String::new());
 
         for db_name in &delete_db_names {
+            let command = Arc::get_mut(&mut command_arced).unwrap();
             command.clear();
->>>>>>> e6276738
 
             let db_name = format!("_sqlx_test_database_{db_name}");
 
-<<<<<<< HEAD
-                writeln!(command, "drop database if exists {db_name:?};").ok();
-                match conn.execute(AssertSqlSafe(command_arced.clone())).await {
-                    Ok(_deleted) => {
-                        deleted_db_names.push(db_name);
-                    }
-                    // Assume a database error just means the DB is still in use.
-                    Err(Error::Database(dbe)) => {
-                        eprintln!("could not clean test database {db_name:?}: {dbe}")
-                    }
-                    // Bubble up other errors
-                    Err(e) => return Err(e),
-=======
             writeln!(command, "drop database if exists {db_name};").ok();
-            match conn.execute(&*command).await {
+            match conn.execute(AssertSqlSafe(command_arced.clone())).await {
                 Ok(_deleted) => {
                     deleted_db_names.push(db_name);
                 }
                 // Assume a database error just means the DB is still in use.
                 Err(Error::Database(dbe)) => {
                     eprintln!("could not clean test database {db_name:?}: {dbe}")
->>>>>>> e6276738
                 }
                 // Bubble up other errors
                 Err(e) => return Err(e),
@@ -196,11 +161,7 @@
         .execute(&mut *conn)
         .await?;
 
-<<<<<<< HEAD
-    conn.execute(AssertSqlSafe(format!("create database {db_name:?}")))
-=======
-    conn.execute(&format!("create database {db_name}")[..])
->>>>>>> e6276738
+    conn.execute(AssertSqlSafe(format!("create database {db_name}")))
         .await?;
 
     eprintln!("created database {db_name}");
@@ -224,15 +185,9 @@
 }
 
 async fn do_cleanup(conn: &mut MySqlConnection, db_name: &str) -> Result<(), Error> {
-<<<<<<< HEAD
-    let delete_db_command = format!("drop database if exists {db_name:?};");
+    let delete_db_command = format!("drop database if exists {db_name};");
     conn.execute(AssertSqlSafe(delete_db_command)).await?;
-    query("delete from _sqlx_test.databases where db_name = $1::text")
-=======
-    let delete_db_command = format!("drop database if exists {db_name};");
-    conn.execute(&*delete_db_command).await?;
     query("delete from _sqlx_test_databases where db_name = ?")
->>>>>>> e6276738
         .bind(db_name)
         .execute(&mut *conn)
         .await?;
@@ -270,9 +225,9 @@
     // Drop old-style test databases.
     for id in db_ids {
         match conn
-            .execute(&*format!(
+            .execute(AssertSqlSafe(format!(
                 "drop database if exists _sqlx_test_database_{id}"
-            ))
+            )))
             .await
         {
             Ok(_deleted) => (),
