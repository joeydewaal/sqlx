--- conflicted
+++ resolved
@@ -99,17 +99,7 @@
 impl<V: Default> IntMap<V> {
     pub(crate) fn get_mut_or_default(&mut self, idx: &i64) -> &mut V {
         let idx: usize = self.expand(*idx);
-<<<<<<< HEAD
-
-        let item: &mut Option<V> = &mut self.0[idx];
-        if item.is_none() {
-            *item = Some(V::default());
-        }
-
-        self.0[idx].as_mut().unwrap()
-=======
         self.0[idx].get_or_insert_default()
->>>>>>> e6276738
     }
 }
 
