use sqlx::pool::PoolOptions;
use sqlx::{Connection, Database, Pool};
use std::env;

pub fn setup_if_needed() {
    let _ = dotenvy::dotenv();
    let _ = env_logger::builder().is_test(true).try_init();
}

// Make a new connection
// Ensure [dotenvy] and [env_logger] have been setup
pub async fn new<DB>() -> anyhow::Result<DB::Connection>
where
    DB: Database,
{
    setup_if_needed();

    Ok(DB::Connection::connect(&env::var("DATABASE_URL")?).await?)
}

// Make a new pool
// Ensure [dotenvy] and [env_logger] have been setup
pub async fn pool<DB>() -> anyhow::Result<Pool<DB>>
where
    DB: Database,
{
    setup_if_needed();

    let pool = PoolOptions::<DB>::new()
        .min_connections(0)
        .max_connections(5)
        .test_before_acquire(true)
        .connect(&env::var("DATABASE_URL")?)
        .await?;

    Ok(pool)
}

// Test type encoding and decoding
#[macro_export]
macro_rules! test_type {
    ($name:ident<$ty:ty>($db:ident, $sql:literal, $($text:literal == $value:expr),+ $(,)?)) => {
        $crate::__test_prepared_type!($name<$ty>($db, $sql, $($text == $value),+));
        $crate::test_unprepared_type!($name<$ty>($db, $($text == $value),+));
    };

    ($name:ident<$ty:ty>($db:ident, $($text:literal == $value:expr),+ $(,)?)) => {
        paste::item! {
            $crate::__test_prepared_type!($name<$ty>($db, $crate::[< $db _query_for_test_prepared_type >]!(), $($text == $value),+));
            $crate::test_unprepared_type!($name<$ty>($db, $($text == $value),+));
        }
    };

    ($name:ident<$ty:ty>($db:ident, $($text:literal ~= $value:expr),+ $(,)?)) => {
        paste::item! {
            $crate::__test_prepared_type!($name<$ty>($db, $crate::[< $db _query_for_test_prepared_geometric_type >]!(), $($text == $value),+));
        }
    };
    ($name:ident<$ty:ty>($db:ident, $($text:literal @= $value:expr),+ $(,)?)) => {
        paste::item! {
            $crate::__test_prepared_type!($name<$ty>($db, $crate::[< $db _query_for_test_prepared_geometric_array_type >]!(), $($text == $value),+));
        }
    };


    ($name:ident($db:ident, $($text:literal == $value:expr),+ $(,)?)) => {
        $crate::test_type!($name<$name>($db, $($text == $value),+));
    };
}

// Test type decoding only
#[macro_export]
macro_rules! test_decode_type {
    ($name:ident<$ty:ty>($db:ident, $($text:literal == $value:expr),+ $(,)?)) => {
        $crate::__test_prepared_decode_type!($name<$ty>($db, $($text == $value),+));
        $crate::test_unprepared_type!($name<$ty>($db, $($text == $value),+));
    };

    ($name:ident($db:ident, $($text:literal == $value:expr),+ $(,)?)) => {
        $crate::test_decode_type!($name<$name>($db, $($text == $value),+));
    };
}

// Test type encoding and decoding
#[macro_export]
macro_rules! test_prepared_type {
    ($name:ident<$ty:ty>($db:ident, $sql:literal, $($text:literal == $value:expr),+ $(,)?)) => {
        $crate::__test_prepared_type!($name<$ty>($db, $sql, $($text == $value),+));
    };

    ($name:ident<$ty:ty>($db:ident, $($text:literal == $value:expr),+ $(,)?)) => {
        paste::item! {
            $crate::__test_prepared_type!($name<$ty>($db, $crate::[< $db _query_for_test_prepared_type >]!(), $($text == $value),+));
        }
    };


    ($name:ident($db:ident, $($text:literal == $value:expr),+ $(,)?)) => {
        $crate::__test_prepared_type!($name<$name>($db, $($text == $value),+));
    };
}

// Test type decoding for the simple (unprepared) query API
#[macro_export]
macro_rules! test_unprepared_type {
    ($name:ident<$ty:ty>($db:ident, $($text:literal == $value:expr),+ $(,)?)) => {
        paste::item! {
            #[sqlx_macros::test]
            async fn [< test_unprepared_type_ $name >] () -> anyhow::Result<()> {
                use sqlx::prelude::*;
<<<<<<< HEAD
                use futures::TryStreamExt;
                use sqlx_core::sql_str::AssertSqlSafe;
=======
                use futures_util::TryStreamExt;
>>>>>>> e6276738

                let mut conn = sqlx_test::new::<$db>().await?;

                $(
                    let query = format!("SELECT {}", $text);
                    let mut s = conn.fetch(AssertSqlSafe(query));
                    let row = s.try_next().await?.unwrap();
                    let rec = row.try_get::<$ty, _>(0)?;

                    assert_eq!($value, rec);

                    drop(s);
                )+

                Ok(())
            }
        }
    }
}

// Test type decoding only for the prepared query API
#[macro_export]
macro_rules! __test_prepared_decode_type {
    ($name:ident<$ty:ty>($db:ident, $($text:literal == $value:expr),+ $(,)?)) => {
        paste::item! {
            #[sqlx_macros::test]
            async fn [< test_prepared_decode_type_ $name >] () -> anyhow::Result<()> {
                use sqlx::Row;
                use sqlx_core::sql_str::AssertSqlSafe;

                let mut conn = sqlx_test::new::<$db>().await?;

                $(
                    let query = format!("SELECT {}", $text);

                    let row = sqlx::query(AssertSqlSafe(query))
                        .fetch_one(&mut conn)
                        .await?;

                    let rec: $ty = row.try_get(0)?;

                    assert_eq!($value, rec);
                )+

                Ok(())
            }
        }
    };
}

// Test type encoding and decoding for the prepared query API
#[macro_export]
macro_rules! __test_prepared_type {
    ($name:ident<$ty:ty>($db:ident, $sql:expr, $($text:literal == $value:expr),+ $(,)?)) => {
        paste::item! {
            #[sqlx_macros::test]
            async fn [< test_prepared_type_ $name >] () -> anyhow::Result<()> {
                use sqlx::Row;
                use sqlx_core::sql_str::AssertSqlSafe;

                let mut conn = sqlx_test::new::<$db>().await?;

                $(
                    let query = format!($sql, $text);
                    println!("{query}");

                    let row = sqlx::query(AssertSqlSafe(query))
                        .bind($value)
                        .bind($value)
                        .fetch_one(&mut conn)
                        .await?;

                    let matches: i32 = row.try_get(0)?;
                    let returned: $ty = row.try_get(1)?;
                    let round_trip: $ty = row.try_get(2)?;

                    assert!(matches != 0,
                            "[1] DB value mismatch; given value: {:?}\n\
                             as returned: {:?}\n\
                             round-trip: {:?}",
                            $value, returned, round_trip);

                    assert_eq!($value, returned,
                            "[2] DB value mismatch; given value: {:?}\n\
                                     as returned: {:?}\n\
                                     round-trip: {:?}",
                                    $value, returned, round_trip);

                    assert_eq!($value, round_trip,
                            "[3] DB value mismatch; given value: {:?}\n\
                                     as returned: {:?}\n\
                                     round-trip: {:?}",
                                    $value, returned, round_trip);
                )+

                Ok(())
            }
        }
    };
}

#[macro_export]
macro_rules! MySql_query_for_test_prepared_type {
    () => {
        // MySQL 8.0.27 changed `<=>` to return an unsigned integer
        "SELECT CAST({0} <=> ? AS SIGNED INTEGER), {0}, ?"
    };
}

#[macro_export]
macro_rules! Mssql_query_for_test_prepared_type {
    () => {
        "SELECT CASE WHEN {0} IS NULL AND @p1 IS NULL THEN 1 WHEN {0} = @p1 THEN 1 ELSE 0 END, {0}, @p2"
    };
}

#[macro_export]
macro_rules! Sqlite_query_for_test_prepared_type {
    () => {
        "SELECT {0} is ?, {0}, ?"
    };
}

#[macro_export]
macro_rules! Postgres_query_for_test_prepared_type {
    () => {
        "SELECT ({0} is not distinct from $1)::int4, {0}, $2"
    };
}

#[macro_export]
macro_rules! Postgres_query_for_test_prepared_geometric_type {
    () => {
        "SELECT ({0} ~= $1)::int4, {0}, $2"
    };
}

#[macro_export]
macro_rules! Postgres_query_for_test_prepared_geometric_array_type {
    () => {
        "SELECT (SELECT bool_and(geo1.geometry ~= geo2.geometry) FROM unnest({0}) WITH ORDINALITY AS geo1(geometry, idx) JOIN unnest($1) WITH ORDINALITY AS geo2(geometry, idx) ON geo1.idx = geo2.idx)::int4, {0}, $2"
    };
}<|MERGE_RESOLUTION|>--- conflicted
+++ resolved
@@ -108,12 +108,8 @@
             #[sqlx_macros::test]
             async fn [< test_unprepared_type_ $name >] () -> anyhow::Result<()> {
                 use sqlx::prelude::*;
-<<<<<<< HEAD
-                use futures::TryStreamExt;
                 use sqlx_core::sql_str::AssertSqlSafe;
-=======
                 use futures_util::TryStreamExt;
->>>>>>> e6276738
 
                 let mut conn = sqlx_test::new::<$db>().await?;
 
