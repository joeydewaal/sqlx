use either::Either;
use futures_core::future::BoxFuture;
use futures_core::stream::BoxStream;

use crate::database::Database;
use crate::error::BoxDynError;
use crate::executor::{Execute, Executor};
use crate::sql_str::{SqlSafeStr, SqlStr};
use crate::Error;

// AUTHOR'S NOTE: I was just going to call this API `sql()` and `Sql`, respectively,
// but realized that would be extremely annoying to deal with as a SQLite user
// because IDE smart completion would always recommend the `Sql` type first.
//
// It doesn't really need a super convenient name anyway as it's not meant to be used very often.

/// One or more raw SQL statements, separated by semicolons (`;`).
///
/// See [`raw_sql()`] for details.
pub struct RawSql(SqlStr);

/// Execute one or more statements as raw SQL, separated by semicolons (`;`).
///
/// This interface can be used to execute both DML
/// (Data Manipulation Language: `SELECT`, `INSERT`, `UPDATE`, `DELETE` and variants)
/// as well as DDL (Data Definition Language: `CREATE TABLE`, `ALTER TABLE`, etc).
///
/// This will not create or cache any prepared statements.
///
/// ### Note: singular DML queries, prefer `query()`
/// This API does not use prepared statements, so usage of it is missing out on their benefits.
///
/// Prefer [`query()`][crate::query::query] instead if executing a single query.
///
/// It's also possible to combine multiple DML queries into one for use with `query()`:
///
/// ##### Common Table Expressions (CTEs: i.e The `WITH` Clause)
/// Common Table Expressions effectively allow you to define aliases for queries
/// that can be referenced like temporary tables:
///
/// ```sql
/// WITH inserted_foos AS (
///     -- Note that only Postgres allows data-modifying statements in CTEs
///     INSERT INTO foo (bar_id) VALUES ($1)
///     RETURNING foo_id, bar_id
/// )
/// SELECT foo_id, bar_id, bar
/// FROM inserted_foos
/// INNER JOIN bar USING (bar_id)
/// ```
///
/// It's important to note that data modifying statements (`INSERT`, `UPDATE`, `DELETE`) may
/// behave differently than expected. In Postgres, all data-modifying subqueries in a `WITH`
/// clause execute with the same view of the data; they *cannot* see each other's modifications.
///
/// MySQL, MariaDB and SQLite appear to *only* allow `SELECT` statements in CTEs.
///
/// See the appropriate entry in your database's manual for details:
/// * [MySQL](https://dev.mysql.com/doc/refman/8.0/en/with.html)
///     * [MariaDB](https://mariadb.com/kb/en/with/)
/// * [Postgres](https://www.postgresql.org/docs/current/queries-with.html)
/// * [SQLite](https://www.sqlite.org/lang_with.html)
///
/// ##### `UNION`/`INTERSECT`/`EXCEPT`
/// You can also use various set-theory operations on queries,
/// including `UNION ALL` which simply concatenates their results.
///
/// See the appropriate entry in your database's manual for details:
/// * [MySQL](https://dev.mysql.com/doc/refman/8.0/en/set-operations.html)
///    * [MariaDB](https://mariadb.com/kb/en/joins-subqueries/)
/// * [Postgres](https://www.postgresql.org/docs/current/queries-union.html)
/// * [SQLite](https://www.sqlite.org/lang_select.html#compound_select_statements)
///
/// ### Note: query parameters are not supported.
/// Query parameters require the use of prepared statements which this API does support.
///
/// If you require dynamic input data in your SQL, you can use `format!()` but **be very careful
/// doing this with user input**. SQLx does **not** provide escaping or sanitization for inserting
/// dynamic input into queries this way.
///
/// See [`query()`][crate::query::query] for details.
///
/// ### Note: multiple statements and autocommit.
/// By default, when you use this API to execute a SQL string containing multiple statements
/// separated by semicolons (`;`), the database server will treat those statements as all executing
/// within the same transaction block, i.e. wrapped in `BEGIN` and `COMMIT`:
///
/// ```rust,no_run
/// # async fn example() -> sqlx::Result<()> {
/// let mut conn: sqlx::PgConnection = todo!("e.g. PgConnection::connect(<DATABASE URL>)");
///
/// sqlx::raw_sql(
///     // Imagine we're moving data from one table to another:
///     // Implicit `BEGIN;`
///     "UPDATE foo SET bar = foobar.bar FROM foobar WHERE foobar.foo_id = foo.id;\
///      DELETE FROM foobar;"
///     // Implicit `COMMIT;`
/// )
///    .execute(&mut conn)
///    .await?;
///
/// # Ok(())
/// # }
/// ```
///
/// If one statement triggers an error, the whole script aborts and rolls back.
/// You can include explicit `BEGIN` and `COMMIT` statements in the SQL string
/// to designate units that can be committed or rolled back piecemeal.
///
/// This also allows for a rudimentary form of pipelining as the whole SQL string is sent in one go.
///
/// ##### MySQL and MariaDB: DDL implicitly commits!
/// MySQL and MariaDB do not support DDL in transactions. Instead, any active transaction is
/// immediately and implicitly committed by the database server when executing a DDL statement.
/// Beware of this behavior.
///
/// See [MySQL manual, section 13.3.3: Statements That Cause an Implicit Commit](https://dev.mysql.com/doc/refman/8.0/en/implicit-commit.html) for details.
/// See also: [MariaDB manual: SQL statements That Cause an Implicit Commit](https://mariadb.com/kb/en/sql-statements-that-cause-an-implicit-commit/).
pub fn raw_sql(sql: impl SqlSafeStr) -> RawSql {
    RawSql(sql.into_sql_str())
}

impl<'q, DB: Database> Execute<'q, DB> for RawSql {
    fn sql(self) -> SqlStr {
        self.0
    }

    fn statement(&self) -> Option<&<DB as Database>::Statement> {
        None
    }

    fn take_arguments(&mut self) -> Result<Option<<DB as Database>::Arguments<'q>>, BoxDynError> {
        Ok(None)
    }

    fn persistent(&self) -> bool {
        false
    }
}

impl RawSql {
    /// Execute the SQL string and return the total number of rows affected.
    #[inline]
    pub async fn execute<'e, E, DB>(self, executor: E) -> crate::Result<DB::QueryResult>
    where
<<<<<<< HEAD
        E: Executor<'e>,
=======
        'q: 'e,
        DB: Database,
        E: Executor<'e, Database = DB>,
>>>>>>> e6276738
    {
        executor.execute(self).await
    }

    /// Execute the SQL string. Returns a stream which gives the number of rows affected for each statement in the string.
    #[inline]
    pub fn execute_many<'e, E, DB>(
        self,
        executor: E,
    ) -> BoxStream<'e, crate::Result<DB::QueryResult>>
    where
<<<<<<< HEAD
        E: Executor<'e>,
=======
        'q: 'e,
        DB: Database,
        E: Executor<'e, Database = DB>,
>>>>>>> e6276738
    {
        executor.execute_many(self)
    }

    /// Execute the SQL string and return the generated results as a stream.
    ///
    /// If the string contains multiple statements, their results will be concatenated together.
    #[inline]
    pub fn fetch<'e, E, DB>(self, executor: E) -> BoxStream<'e, Result<DB::Row, Error>>
    where
<<<<<<< HEAD
        E: Executor<'e>,
=======
        'q: 'e,
        DB: Database,
        E: Executor<'e, Database = DB>,
>>>>>>> e6276738
    {
        executor.fetch(self)
    }

    /// Execute the SQL string and return the generated results as a stream.
    ///
    /// For each query in the stream, any generated rows are returned first,
    /// then the `QueryResult` with the number of rows affected.
    #[inline]
    pub fn fetch_many<'e, E, DB>(
        self,
        executor: E,
    ) -> BoxStream<'e, Result<Either<DB::QueryResult, DB::Row>, Error>>
    where
<<<<<<< HEAD
        E: Executor<'e>,
=======
        'q: 'e,
        DB: Database,
        E: Executor<'e, Database = DB>,
>>>>>>> e6276738
    {
        executor.fetch_many(self)
    }

    /// Execute the SQL string and return all the resulting rows collected into a [`Vec`].
    ///
    /// ### Note: beware result set size.
    /// This will attempt to collect the full result set of the query into memory.
    ///
    /// To avoid exhausting available memory, ensure the result set has a known upper bound,
    /// e.g. using `LIMIT`.
    #[inline]
    pub fn fetch_all<'e, E, DB>(self, executor: E) -> BoxFuture<'e, crate::Result<Vec<DB::Row>>>
    where
<<<<<<< HEAD
        E: Executor<'e>,
=======
        'q: 'e,
        DB: Database,
        E: Executor<'e, Database = DB>,
>>>>>>> e6276738
    {
        executor.fetch_all(self)
    }

    /// Execute the SQL string, returning the first row or [`Error::RowNotFound`] otherwise.
    ///
    /// ### Note: for best performance, ensure the query returns at most one row.
    /// Depending on the driver implementation, if your query can return more than one row,
    /// it may lead to wasted CPU time and bandwidth on the database server.
    ///
    /// Even when the driver implementation takes this into account, ensuring the query returns
    /// at most one row can result in a more optimal query plan.
    ///
    /// If your query has a `WHERE` clause filtering a unique column by a single value, you're good.
    ///
    /// Otherwise, you might want to add `LIMIT 1` to your query.
    #[inline]
    pub fn fetch_one<'e, E, DB>(self, executor: E) -> BoxFuture<'e, crate::Result<DB::Row>>
    where
<<<<<<< HEAD
        E: Executor<'e>,
=======
        'q: 'e,
        DB: Database,
        E: Executor<'e, Database = DB>,
>>>>>>> e6276738
    {
        executor.fetch_one(self)
    }

    /// Execute the SQL string, returning the first row or [`None`] otherwise.
    ///
    /// ### Note: for best performance, ensure the query returns at most one row.
    /// Depending on the driver implementation, if your query can return more than one row,
    /// it may lead to wasted CPU time and bandwidth on the database server.
    ///
    /// Even when the driver implementation takes this into account, ensuring the query returns
    /// at most one row can result in a more optimal query plan.
    ///
    /// If your query has a `WHERE` clause filtering a unique column by a single value, you're good.
    ///
    /// Otherwise, you might want to add `LIMIT 1` to your query.
    #[inline]
    pub async fn fetch_optional<'e, E, DB>(self, executor: E) -> crate::Result<DB::Row>
    where
<<<<<<< HEAD
        E: Executor<'e>,
=======
        'q: 'e,
        DB: Database,
        E: Executor<'e, Database = DB>,
>>>>>>> e6276738
    {
        executor.fetch_one(self).await
    }
}<|MERGE_RESOLUTION|>--- conflicted
+++ resolved
@@ -143,13 +143,8 @@
     #[inline]
     pub async fn execute<'e, E, DB>(self, executor: E) -> crate::Result<DB::QueryResult>
     where
-<<<<<<< HEAD
-        E: Executor<'e>,
-=======
-        'q: 'e,
-        DB: Database,
-        E: Executor<'e, Database = DB>,
->>>>>>> e6276738
+        DB: Database,
+        E: Executor<'e, Database = DB>,
     {
         executor.execute(self).await
     }
@@ -161,13 +156,8 @@
         executor: E,
     ) -> BoxStream<'e, crate::Result<DB::QueryResult>>
     where
-<<<<<<< HEAD
-        E: Executor<'e>,
-=======
-        'q: 'e,
-        DB: Database,
-        E: Executor<'e, Database = DB>,
->>>>>>> e6276738
+        DB: Database,
+        E: Executor<'e, Database = DB>,
     {
         executor.execute_many(self)
     }
@@ -178,13 +168,8 @@
     #[inline]
     pub fn fetch<'e, E, DB>(self, executor: E) -> BoxStream<'e, Result<DB::Row, Error>>
     where
-<<<<<<< HEAD
-        E: Executor<'e>,
-=======
-        'q: 'e,
-        DB: Database,
-        E: Executor<'e, Database = DB>,
->>>>>>> e6276738
+        DB: Database,
+        E: Executor<'e, Database = DB>,
     {
         executor.fetch(self)
     }
@@ -199,13 +184,8 @@
         executor: E,
     ) -> BoxStream<'e, Result<Either<DB::QueryResult, DB::Row>, Error>>
     where
-<<<<<<< HEAD
-        E: Executor<'e>,
-=======
-        'q: 'e,
-        DB: Database,
-        E: Executor<'e, Database = DB>,
->>>>>>> e6276738
+        DB: Database,
+        E: Executor<'e, Database = DB>,
     {
         executor.fetch_many(self)
     }
@@ -220,13 +200,8 @@
     #[inline]
     pub fn fetch_all<'e, E, DB>(self, executor: E) -> BoxFuture<'e, crate::Result<Vec<DB::Row>>>
     where
-<<<<<<< HEAD
-        E: Executor<'e>,
-=======
-        'q: 'e,
-        DB: Database,
-        E: Executor<'e, Database = DB>,
->>>>>>> e6276738
+        DB: Database,
+        E: Executor<'e, Database = DB>,
     {
         executor.fetch_all(self)
     }
@@ -246,13 +221,8 @@
     #[inline]
     pub fn fetch_one<'e, E, DB>(self, executor: E) -> BoxFuture<'e, crate::Result<DB::Row>>
     where
-<<<<<<< HEAD
-        E: Executor<'e>,
-=======
-        'q: 'e,
-        DB: Database,
-        E: Executor<'e, Database = DB>,
->>>>>>> e6276738
+        DB: Database,
+        E: Executor<'e, Database = DB>,
     {
         executor.fetch_one(self)
     }
@@ -272,13 +242,8 @@
     #[inline]
     pub async fn fetch_optional<'e, E, DB>(self, executor: E) -> crate::Result<DB::Row>
     where
-<<<<<<< HEAD
-        E: Executor<'e>,
-=======
-        'q: 'e,
-        DB: Database,
-        E: Executor<'e, Database = DB>,
->>>>>>> e6276738
+        DB: Database,
+        E: Executor<'e, Database = DB>,
     {
         executor.fetch_one(self).await
     }
