--- conflicted
+++ resolved
@@ -120,12 +120,7 @@
 pub fn test_block_on<F: Future>(f: F) -> F::Output {
     #[cfg(feature = "_rt-tokio")]
     {
-<<<<<<< HEAD
-        #[allow(clippy::needless_return)]
-        return tokio::runtime::Builder::new_current_thread()
-=======
         tokio::runtime::Builder::new_current_thread()
->>>>>>> e6276738
             .enable_all()
             .build()
             .expect("failed to start Tokio runtime")
