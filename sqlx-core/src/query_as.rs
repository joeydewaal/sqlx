use std::marker::PhantomData;

use either::Either;
use futures_core::stream::BoxStream;
use futures_util::{StreamExt, TryStreamExt};

use crate::arguments::IntoArguments;
use crate::database::{Database, HasStatementCache};
use crate::encode::Encode;
use crate::error::{BoxDynError, Error};
use crate::executor::{Execute, Executor};
use crate::from_row::FromRow;
use crate::query::{query, query_statement, query_statement_with, query_with_result, Query};
use crate::sql_str::{SqlSafeStr, SqlStr};
use crate::types::Type;

/// A single SQL query as a prepared statement, mapping results using [`FromRow`].
/// Returned by [`query_as()`].
#[must_use = "query must be executed to affect database"]
pub struct QueryAs<'q, DB: Database, O, A> {
    pub(crate) inner: Query<'q, DB, A>,
    pub(crate) output: PhantomData<O>,
}

impl<'q, DB, O: Send, A: Send> Execute<'q, DB> for QueryAs<'q, DB, O, A>
where
    DB: Database,
    A: 'q + IntoArguments<'q, DB>,
{
    #[inline]
    fn sql(self) -> SqlStr {
        self.inner.sql()
    }

    #[inline]
    fn statement(&self) -> Option<&DB::Statement> {
        self.inner.statement()
    }

    #[inline]
    fn take_arguments(&mut self) -> Result<Option<<DB as Database>::Arguments<'q>>, BoxDynError> {
        self.inner.take_arguments()
    }

    #[inline]
    fn persistent(&self) -> bool {
        self.inner.persistent()
    }
}

impl<'q, DB: Database, O> QueryAs<'q, DB, O, <DB as Database>::Arguments<'q>> {
    /// Bind a value for use with this SQL query.
    ///
    /// See [`Query::bind`](Query::bind).
    pub fn bind<T: 'q + Encode<'q, DB> + Type<DB>>(mut self, value: T) -> Self {
        self.inner = self.inner.bind(value);
        self
    }
}

impl<DB, O, A> QueryAs<'_, DB, O, A>
where
    DB: Database + HasStatementCache,
{
    /// If `true`, the statement will get prepared once and cached to the
    /// connection's statement cache.
    ///
    /// If queried once with the flag set to `true`, all subsequent queries
    /// matching the one with the flag will use the cached statement until the
    /// cache is cleared.
    ///
    /// If `false`, the prepared statement will be closed after execution.
    ///
    /// Default: `true`.
    pub fn persistent(mut self, value: bool) -> Self {
        self.inner = self.inner.persistent(value);
        self
    }
}

// FIXME: This is very close, nearly 1:1 with `Map`
// noinspection DuplicatedCode
impl<'q, DB, O, A> QueryAs<'q, DB, O, A>
where
    DB: Database,
    A: 'q + IntoArguments<'q, DB>,
    O: Send + Unpin + for<'r> FromRow<'r, DB::Row>,
{
    /// Execute the query and return the generated results as a stream.
    pub fn fetch<'e, 'c: 'e, E>(self, executor: E) -> BoxStream<'e, Result<O, Error>>
    where
        'q: 'e,
        E: 'e + Executor<'c, Database = DB>,
        DB: 'e,
        O: 'e,
        A: 'e,
    {
        executor
            .fetch(self.inner)
            .map(|row| O::from_row(&row?))
            .boxed()
    }

    /// Execute multiple queries and return the generated results as a stream
    /// from each query, in a stream.
    #[deprecated = "Only the SQLite driver supports multiple statements in one prepared statement and that behavior is deprecated. Use `sqlx::raw_sql()` instead. See https://github.com/launchbadge/sqlx/issues/3108 for discussion."]
    pub fn fetch_many<'e, 'c: 'e, E>(
        self,
        executor: E,
    ) -> BoxStream<'e, Result<Either<DB::QueryResult, O>, Error>>
    where
        'q: 'e,
        E: 'e + Executor<'c, Database = DB>,
        DB: 'e,
        O: 'e,
        A: 'e,
    {
        executor
            .fetch_many(self.inner)
            .map(|v| match v {
                Ok(Either::Right(row)) => O::from_row(&row).map(Either::Right),
                Ok(Either::Left(v)) => Ok(Either::Left(v)),
                Err(e) => Err(e),
            })
            .boxed()
    }

    /// Execute the query and return all the resulting rows collected into a [`Vec`].
    ///
    /// ### Note: beware result set size.
    /// This will attempt to collect the full result set of the query into memory.
    ///
    /// To avoid exhausting available memory, ensure the result set has a known upper bound,
    /// e.g. using `LIMIT`.
    #[inline]
    pub async fn fetch_all<'e, 'c: 'e, E>(self, executor: E) -> Result<Vec<O>, Error>
    where
        'q: 'e,
        E: 'e + Executor<'c, Database = DB>,
        DB: 'e,
        O: 'e,
        A: 'e,
    {
        self.fetch(executor).try_collect().await
    }

    /// Execute the query, returning the first row or [`Error::RowNotFound`] otherwise.
    ///
    /// ### Note: for best performance, ensure the query returns at most one row.
    /// Depending on the driver implementation, if your query can return more than one row,
    /// it may lead to wasted CPU time and bandwidth on the database server.
    ///
    /// Even when the driver implementation takes this into account, ensuring the query returns at most one row
    /// can result in a more optimal query plan.
    ///
    /// If your query has a `WHERE` clause filtering a unique column by a single value, you're good.
    ///
    /// Otherwise, you might want to add `LIMIT 1` to your query.
    pub async fn fetch_one<'e, 'c: 'e, E>(self, executor: E) -> Result<O, Error>
    where
        'q: 'e,
        E: 'e + Executor<'c, Database = DB>,
        DB: 'e,
        O: 'e,
        A: 'e,
    {
        self.fetch_optional(executor)
            .await
            .and_then(|row| row.ok_or(Error::RowNotFound))
    }

    /// Execute the query, returning the first row or `None` otherwise.
    ///
    /// ### Note: for best performance, ensure the query returns at most one row.
    /// Depending on the driver implementation, if your query can return more than one row,
    /// it may lead to wasted CPU time and bandwidth on the database server.
    ///
    /// Even when the driver implementation takes this into account, ensuring the query returns at most one row
    /// can result in a more optimal query plan.
    ///
    /// If your query has a `WHERE` clause filtering a unique column by a single value, you're good.
    ///
    /// Otherwise, you might want to add `LIMIT 1` to your query.
    pub async fn fetch_optional<'e, 'c: 'e, E>(self, executor: E) -> Result<Option<O>, Error>
    where
        'q: 'e,
        E: 'e + Executor<'c, Database = DB>,
        DB: 'e,
        O: 'e,
        A: 'e,
    {
        let row = executor.fetch_optional(self.inner).await?;
        if let Some(row) = row {
            O::from_row(&row).map(Some)
        } else {
            Ok(None)
        }
    }
}

/// Execute a single SQL query as a prepared statement (transparently cached).
/// Maps rows to Rust types using [`FromRow`].
///
/// For details about prepared statements and allowed SQL syntax, see [`query()`][crate::query::query].
///
/// ### Example: Map Rows using Tuples
/// [`FromRow`] is implemented for tuples of up to 16 elements<sup>1</sup>.
/// Using a tuple of N elements will extract the first N columns from each row using [`Decode`][crate::decode::Decode].
/// Any extra columns are ignored.
///
/// See [`sqlx::types`][crate::types] for the types that can be used.
///
/// The `FromRow` implementation will check [`Type::compatible()`] for each column to ensure a compatible type mapping
/// is used. If an incompatible mapping is detected, an error is returned.
/// To statically assert compatible types at compile time, see the `query!()` family of macros.
///
/// **NOTE**: `SELECT *` is not recommended with this approach because the ordering of returned columns may be different
/// than expected, especially when using joins.
///
/// ```rust,no_run
/// # async fn example1() -> sqlx::Result<()> {
/// use sqlx::Connection;
/// use sqlx::PgConnection;
///
/// // This example can be applied to any database as it only uses standard types and syntax.
/// let mut conn: PgConnection = PgConnection::connect("<Database URL>").await?;
///
/// sqlx::raw_sql(
///     "CREATE TABLE users(id INTEGER PRIMARY KEY, username TEXT UNIQUE, created_at TIMESTAMPTZ DEFAULT (now()))"
/// )
///     .execute(&mut conn)
///     .await?;
///
/// sqlx::query("INSERT INTO users(id, username) VALUES (1, 'alice'), (2, 'bob');")
///     .execute(&mut conn)
///     .await?;
///
/// // Get the first row of the result (note the `LIMIT 1` for efficiency)
/// // This assumes the `time` feature of SQLx is enabled.
/// let oldest_user: (i32, String, time::OffsetDateTime) = sqlx::query_as(
///     "SELECT id, username, created_at FROM users ORDER BY created_at LIMIT 1"
/// )
///     .fetch_one(&mut conn)
///     .await?;
///
/// assert_eq!(oldest_user.0, 1);
/// assert_eq!(oldest_user.1, "alice");
///
/// // Get at most one row
/// let maybe_charlie: Option<(i32, String, time::OffsetDateTime)> = sqlx::query_as(
///     "SELECT id, username, created_at FROM users WHERE username = 'charlie'"
/// )
///     .fetch_optional(&mut conn)
///     .await?;
///
/// assert_eq!(maybe_charlie, None);
///
/// // Get all rows in result (Beware of the size of the result set! Consider using `LIMIT`)
/// let users: Vec<(i32, String, time::OffsetDateTime)> = sqlx::query_as(
///     "SELECT id, username, created_at FROM users ORDER BY id"
/// )
///     .fetch_all(&mut conn)
///     .await?;
///
/// println!("{users:?}");
/// # Ok(())
/// # }
/// ```
///
/// <sup>1</sup>: It's impossible in Rust to implement a trait for tuples of arbitrary size.
/// For larger result sets, either use an explicit struct (see below) or use [`query()`][crate::query::query]
/// instead and extract columns dynamically.
///
/// ### Example: Map Rows using `#[derive(FromRow)]`
/// Using `#[derive(FromRow)]`, we can create a Rust struct to represent our row type
/// so we can look up fields by name instead of tuple index.
///
/// When querying this way, columns will be matched up to the corresponding fields by name, so `SELECT *` is safe to use.
/// However, you will still want to be aware of duplicate column names in your query when using joins.
///
/// The derived `FromRow` implementation will check [`Type::compatible()`] for each column to ensure a compatible type
/// mapping is used. If an incompatible mapping is detected, an error is returned.
/// To statically assert compatible types at compile time, see the `query!()` family of macros.
///
/// An error will also be returned if an expected column is missing from the result set.
///
/// `#[derive(FromRow)]` supports several control attributes which can be used to change how column names and types
/// are mapped. See [`FromRow`] for details.
///
/// Using our previous table definition, we can convert our queries like so:
/// ```rust,no_run
/// # async fn example2() -> sqlx::Result<()> {
/// use sqlx::Connection;
/// use sqlx::PgConnection;
///
/// use time::OffsetDateTime;
///
/// #[derive(sqlx::FromRow, Debug, PartialEq, Eq)]
/// struct User {
///     id: i64,
///     username: String,
///     // Note: the derive won't compile if the `time` feature of SQLx is not enabled.
///     created_at: OffsetDateTime,
/// }
///
/// let mut conn: PgConnection = PgConnection::connect("<Database URL>").await?;
///
/// // Get the first row of the result (note the `LIMIT 1` for efficiency)
/// let oldest_user: User = sqlx::query_as(
///     "SELECT id, username, created_at FROM users ORDER BY created_at LIMIT 1"
/// )
///     .fetch_one(&mut conn)
///     .await?;
///
/// assert_eq!(oldest_user.id, 1);
/// assert_eq!(oldest_user.username, "alice");
///
/// // Get at most one row
/// let maybe_charlie: Option<User> = sqlx::query_as(
///     "SELECT id, username, created_at FROM users WHERE username = 'charlie'"
/// )
///     .fetch_optional(&mut conn)
///     .await?;
///
/// assert_eq!(maybe_charlie, None);
///
/// // Get all rows in result (Beware of the size of the result set! Consider using `LIMIT`)
/// let users: Vec<User> = sqlx::query_as(
///     "SELECT id, username, created_at FROM users ORDER BY id"
/// )
///     .fetch_all(&mut conn)
///     .await?;
///
/// assert_eq!(users[1].id, 2);
/// assert_eq!(users[1].username, "bob");
/// # Ok(())
/// # }
///
/// ```
#[inline]
pub fn query_as<'q, DB, O>(
    sql: impl SqlSafeStr,
) -> QueryAs<'q, DB, O, <DB as Database>::Arguments<'q>>
where
    DB: Database,
    O: for<'r> FromRow<'r, DB::Row>,
{
    QueryAs {
        inner: query(sql),
        output: PhantomData,
    }
}

/// Execute a single SQL query, with the given arguments as a prepared statement (transparently cached).
/// Maps rows to Rust types using [`FromRow`].
///
/// For details about prepared statements and allowed SQL syntax, see [`query()`][crate::query::query].
///
/// For details about type mapping from [`FromRow`], see [`query_as()`].
#[inline]
pub fn query_as_with<'q, DB, O, A>(sql: impl SqlSafeStr, arguments: A) -> QueryAs<'q, DB, O, A>
where
    DB: Database,
    A: IntoArguments<'q, DB>,
    O: for<'r> FromRow<'r, DB::Row>,
{
    query_as_with_result(sql, Ok(arguments))
}

/// Same as [`query_as_with`] but takes arguments as a Result
#[inline]
pub fn query_as_with_result<'q, DB, O, A>(
    sql: impl SqlSafeStr,
    arguments: Result<A, BoxDynError>,
) -> QueryAs<'q, DB, O, A>
where
    DB: Database,
    A: IntoArguments<'q, DB>,
    O: for<'r> FromRow<'r, DB::Row>,
{
    QueryAs {
        inner: query_with_result(sql, arguments),
        output: PhantomData,
    }
}

// Make a SQL query from a statement, that is mapped to a concrete type.
<<<<<<< HEAD
pub fn query_statement_as<DB, O>(
    statement: &DB::Statement,
) -> QueryAs<'_, DB, O, <DB as Database>::Arguments<'_>>
=======
pub fn query_statement_as<'q, DB, O>(
    statement: &'q DB::Statement<'q>,
) -> QueryAs<'q, DB, O, <DB as Database>::Arguments<'q>>
>>>>>>> e6276738
where
    DB: Database,
    O: for<'r> FromRow<'r, DB::Row>,
{
    QueryAs {
        inner: query_statement(statement),
        output: PhantomData,
    }
}

// Make a SQL query from a statement, with the given arguments, that is mapped to a concrete type.
pub fn query_statement_as_with<'q, DB, O, A>(
    statement: &'q DB::Statement,
    arguments: A,
) -> QueryAs<'q, DB, O, A>
where
    DB: Database,
    A: IntoArguments<'q, DB>,
    O: for<'r> FromRow<'r, DB::Row>,
{
    QueryAs {
        inner: query_statement_with(statement, arguments),
        output: PhantomData,
    }
}<|MERGE_RESOLUTION|>--- conflicted
+++ resolved
@@ -385,15 +385,9 @@
 }
 
 // Make a SQL query from a statement, that is mapped to a concrete type.
-<<<<<<< HEAD
 pub fn query_statement_as<DB, O>(
     statement: &DB::Statement,
 ) -> QueryAs<'_, DB, O, <DB as Database>::Arguments<'_>>
-=======
-pub fn query_statement_as<'q, DB, O>(
-    statement: &'q DB::Statement<'q>,
-) -> QueryAs<'q, DB, O, <DB as Database>::Arguments<'q>>
->>>>>>> e6276738
 where
     DB: Database,
     O: for<'r> FromRow<'r, DB::Row>,
